--- conflicted
+++ resolved
@@ -28,21 +28,12 @@
         fCycle (int): Cycle of key
     """
 
-<<<<<<< HEAD
-    fNbytes: int = sfield("I")
-    fVersion: int = sfield("H")
-    fObjlen: int = sfield("I")
-    fDatime: int = sfield("I")
-    fKeylen: int = sfield("H")
-    fCycle: int = sfield("H")
-=======
-    fNbytes: Annotated[int, Fmt(">i")]
-    fVersion: Annotated[int, Fmt(">h")]
-    fObjlen: Annotated[int, Fmt(">i")]
+    fNbytes: Annotated[int, Fmt(">I")]
+    fVersion: Annotated[int, Fmt(">H")]
+    fObjlen: Annotated[int, Fmt(">I")]
     fDatime: Annotated[int, Fmt(">I")]
-    fKeylen: Annotated[int, Fmt(">h")]
-    fCycle: Annotated[int, Fmt(">h")]
->>>>>>> d303c0a1
+    fKeylen: Annotated[int, Fmt(">H")]
+    fCycle: Annotated[int, Fmt(">H")]
 
     def write_time(self):
         """Date and time when record was written to file"""
