--- conflicted
+++ resolved
@@ -91,39 +91,21 @@
         fNbytesInfo (int): Number of bytes in StreamerInfo record
     """
 
-<<<<<<< HEAD
-    fBEGIN: int = sfield("I")
-    fEND: int = sfield("I")
-    fSeekFree: int = sfield("I")
-    fNbytesFree: int = sfield("I")
-    nfree: int = sfield("I")
-    fNbytesName: int = sfield("I")
-    fUnits: int = sfield("B")
-    fCompress: int = sfield("I")
-    fSeekInfo: int = sfield("I")
-    fNbytesInfo: int = sfield("I")
-
-
-@structify(big_endian=True)
-@dataclass
-class ROOTFile_header_v622_large(StructClass):
-=======
-    fBEGIN: Annotated[int, Fmt(">i")]
-    fEND: Annotated[int, Fmt(">i")]
-    fSeekFree: Annotated[int, Fmt(">i")]
-    fNbytesFree: Annotated[int, Fmt(">i")]
-    nfree: Annotated[int, Fmt(">i")]
-    fNbytesName: Annotated[int, Fmt(">i")]
+    fBEGIN: Annotated[int, Fmt(">I")]
+    fEND: Annotated[int, Fmt(">I")]
+    fSeekFree: Annotated[int, Fmt(">I")]
+    fNbytesFree: Annotated[int, Fmt(">I")]
+    nfree: Annotated[int, Fmt(">I")]
+    fNbytesName: Annotated[int, Fmt(">I")]
     fUnits: Annotated[int, Fmt(">B")]
-    fCompress: Annotated[int, Fmt(">i")]
-    fSeekInfo: Annotated[int, Fmt(">i")]
-    fNbytesInfo: Annotated[int, Fmt(">i")]
+    fCompress: Annotated[int, Fmt(">I")]
+    fSeekInfo: Annotated[int, Fmt(">I")]
+    fNbytesInfo: Annotated[int, Fmt(">I")]
     fUUID: TUUID
 
 
 @serializable
 class ROOTFile_header_v622_large(ROOTSerializable):
->>>>>>> d303c0a1
     __doc__ = ROOTFile_header_v622_small.__doc__
 
     fBEGIN: Annotated[int, Fmt(">i")]
@@ -172,15 +154,11 @@
     padding: bytes
 
     @classmethod
-<<<<<<< HEAD
-    def read(cls, buffer: ReadBuffer):
+    def read_members(cls, buffer: ReadBuffer):
         """Reads and parses a ROOT file from the given buffer.
         Binary Spec: https://root.cern.ch/doc/master/classTFile.html
                      https://root.cern.ch/doc/master/header.html
         """
-=======
-    def read_members(cls, buffer: ReadBuffer):
->>>>>>> d303c0a1
         (magic,), buffer = buffer.unpack("4s")
         if magic != b"root":
             msg = f"ROOTFile.read: magic is not 'root': {magic!r}"
@@ -226,12 +204,8 @@
 
 @serializable
 class TFile(ROOTSerializable):
-<<<<<<< HEAD
     """The TFile object is a TDirectory with an extra name and title field (the first or "root" TDirectory):
         Binary Spec (the DATA section): https://root.cern.ch/doc/master/tfile.html
-=======
-    """The TFile is a TDirectory with an extra name and title field.
->>>>>>> d303c0a1
 
     TDirectory otherwise has its name and title in its owning TKey object (see TDirectory class).
     """
