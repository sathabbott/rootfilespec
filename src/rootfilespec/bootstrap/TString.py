from __future__ import annotations

from rootfilespec.dispatch import DICTIONARY
from rootfilespec.structutil import ReadBuffer, ROOTSerializable, serializable


@serializable
class TString(ROOTSerializable):
    """A class representing a TString.
    """

    fString: bytes

    @classmethod
<<<<<<< HEAD
    def read(cls, buffer: ReadBuffer):
        """Reads a TString from the given buffer.
        TStrings are always prefixed with a byte indicating the length of the string.
        """
=======
    def read_members(cls, buffer: ReadBuffer):
>>>>>>> d303c0a1
        (length,), buffer = buffer.unpack(">B")
        if length == 255:
            (length,), buffer = buffer.unpack(">I")
        data, buffer = buffer.consume(length)
        return (data,), buffer


DICTIONARY["TString"] = TString<|MERGE_RESOLUTION|>--- conflicted
+++ resolved
@@ -12,14 +12,10 @@
     fString: bytes
 
     @classmethod
-<<<<<<< HEAD
-    def read(cls, buffer: ReadBuffer):
+    def read_members(cls, buffer: ReadBuffer):
         """Reads a TString from the given buffer.
         TStrings are always prefixed with a byte indicating the length of the string.
         """
-=======
-    def read_members(cls, buffer: ReadBuffer):
->>>>>>> d303c0a1
         (length,), buffer = buffer.unpack(">B")
         if length == 255:
             (length,), buffer = buffer.unpack(">I")
